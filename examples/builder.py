# Monkey patch for easy concurrency
from labthings.server.monkey import patch_all

patch_all()

# Import requirements
import logging

from labthings.server.quick import create_app
<<<<<<< HEAD
from labthings.server import semantics
=======
from labthings.server import fields
>>>>>>> b5c6a39d

from components.pdf_component import PdfComponent


# Create LabThings Flask app
app, labthing = create_app(
    __name__,
    prefix="/api",
    title="My Lab Device API",
    description="Test LabThing-based API",
    version="0.1.0",
    types=["org.labthings.examples.builder"],
)

# Attach an instance of our component
# Usually a Python object controlling some piece of hardware
my_component = PdfComponent()
labthing.add_component(my_component, "org.labthings.example.mycomponent")

# Make some properties and actions out of our component

labthing.build_property(
    my_component,  # Python object
    "magic_denoise",  # Objects attribute name
    "/denoise",  # URL to bind the property to
    description="A magic denoise property",
<<<<<<< HEAD
    semtype=semantics.moz.LevelProperty(100, 500, example=200),
=======
    schema=fields.Int(example=200),  # Property should be integer formatted
>>>>>>> b5c6a39d
)

labthing.build_property(
    my_component,  # Python object
    "magic_dictionary",  # Objects attribute name
    "/dictionary",  # URL to bind the property to
    description="A big dictionary of little properties",
    schema={  # Property is a dictionary, with these value types
        "voltage": fields.Int(),
        "volume": fields.List(fields.Int()),
        "mode": fields.String(),
        "light_on": fields.Bool(),
        "user": {"name": fields.String(), "id": fields.Int()},
        "bytes": fields.Bytes(),
    },
)

labthing.build_action(
    my_component.average_data,  # Python function
    "/average",  # URL to bind the action to
    description="Take an averaged measurement",
    safe=True,  # Is the state of the Thing unchanged by calling the action?
    idempotent=True,  # Can the action be called repeatedly with the same result?,
    args={  # How do we convert from the request input to function arguments?
        "n": fields.Int(description="Number of averages to take", example=5, default=5)
    },
)


# Start the app
if __name__ == "__main__":
    from labthings.server.wsgi import Server

    Server(app).run()<|MERGE_RESOLUTION|>--- conflicted
+++ resolved
@@ -7,11 +7,8 @@
 import logging
 
 from labthings.server.quick import create_app
-<<<<<<< HEAD
 from labthings.server import semantics
-=======
 from labthings.server import fields
->>>>>>> b5c6a39d
 
 from components.pdf_component import PdfComponent
 
@@ -38,11 +35,7 @@
     "magic_denoise",  # Objects attribute name
     "/denoise",  # URL to bind the property to
     description="A magic denoise property",
-<<<<<<< HEAD
     semtype=semantics.moz.LevelProperty(100, 500, example=200),
-=======
-    schema=fields.Int(example=200),  # Property should be integer formatted
->>>>>>> b5c6a39d
 )
 
 labthing.build_property(
