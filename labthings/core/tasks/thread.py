from gevent import Greenlet, GreenletExit
from gevent.thread import get_ident
from gevent.event import Event
import datetime
import logging
import traceback
import uuid

_LOG = logging.getLogger(__name__)


class ThreadTerminationError(SystemExit):
    """Sibling of SystemExit, but specific to thread termination."""


class TaskKillException(Exception):
    """Sibling of SystemExit, but specific to thread termination."""


class TaskThread(Greenlet):
    def __init__(self, target=None, args=None, kwargs=None):
        Greenlet.__init__(self)
        # Handle arguments
        if args is None:
            args = ()
        if kwargs is None:
            kwargs = {}

        # A UUID for the TaskThread (not the same as the threading.Thread ident)
        self._ID = uuid.uuid4()  # Task ID

        # Event to track if the task has started
        self.started_event = Event()

        # Make _target, _args, and _kwargs available to the subclass
        self._target = target
        self._args = args
        self._kwargs = kwargs

        # Nice string representation of target function
        self.target_string = f"{self._target}(args={self._args}, kwargs={self._kwargs})"

        # Private state properties
        self._status: str = "idle"  # Task status
        self._return_value = None  # Return value
        self._start_time = None  # Task start time
        self._end_time = None  # Task end time

        # Public state properties
        self.progress: int = None  # Percent progress of the task
        self.data = {}  # Dictionary of custom data added during the task
        self.log = []  # The log will hold dictionary objects with log information

    @property
    def id(self):
        """Return ID of current TaskThread"""
        return self._ID

    @property
    def ident(self):
        """Compatibility with threading interface. A small, unique non-negative integer that identifies this object."""
        return get_ident(self)

    @property
    def state(self):
        return {
            "function": self.target_string,
            "id": self._ID,
            "status": self._status,
            "progress": self.progress,
            "data": self.data,
            "return": self._return_value,
            "start_time": self._start_time,
            "end_time": self._end_time,
        }

    def update_progress(self, progress: int):
        # Update progress of the task
        self.progress = progress

    def update_data(self, data: dict):
        # Store data to be used before task finishes (eg for real-time plotting)
        self.data.update(data)

    def _run(self):  # pylint: disable=E0202
        return self._thread_proc(self._target)(*self._args, **self._kwargs)

    def _thread_proc(self, f):
        """
        Wraps the target function to handle recording `status` and `return` to `state`.
        Happens inside the task thread.
        """

        def wrapped(*args, **kwargs):
            nonlocal self

            # Capture just this thread's log messages
            handler = ThreadLogHandler(thread=self, dest=self.log)
            logging.getLogger().addHandler(handler)

            self._status = "running"
            self._start_time = datetime.datetime.now().strftime("%Y-%m-%d %H-%M-%S")
            self.started_event.set()
            try:
                self._return_value = f(*args, **kwargs)
                self._status = "success"
            except (TaskKillException, GreenletExit) as e:
                logging.error(e)
                # Set state to terminated
                self._status = "terminated"
                self.progress = None
            except Exception as e:  # skipcq: PYL-W0703
                logging.error(e)
                logging.error(traceback.format_exc())
                self._return_value = str(e)
                self._status = "error"
            finally:
                self._end_time = datetime.datetime.now().strftime("%Y-%m-%d %H-%M-%S")
                logging.getLogger().removeHandler(handler)  # Stop logging this thread
                # If we don't remove the handler, it's a memory leak.

        return wrapped

    def kill(self, exception=TaskKillException, block=True, timeout=None):
        # Kill the greenlet
        Greenlet.kill(self, exception=exception, block=block, timeout=timeout)

    def terminate(self):
        return self.kill()


class ThreadLogHandler(logging.Handler):
    def __init__(self, thread=None, dest=None, level=logging.WARNING):
        """Set up a log handler that appends messages to a list.

        This log handler will first filter by ``thread``, if one is
        supplied.  This should be a ``threading.Thread`` object.
        Only log entries from the specified thread will be
        saved.

        ``dest`` should specify a list, to which we will append
        each log entry as it comes in.  If none is specified, a
        new list will be created.

        NB this log handler does not currently rotate or truncate
        the list - so if you use it on a thread that produces a
        lot of log messages, you may run into memory problems.
        """
        logging.Handler.__init__(self)
        self.setLevel(level)
        self.thread = thread
<<<<<<< HEAD
        self.dest = [] if dest is None else dest
=======
        self.dest = dest if dest is not None else []
>>>>>>> e34794fa
        self.addFilter(self.check_thread)

    def check_thread(self, record):
        """Determine if a thread matches the desired record"""
        if self.thread is None:
            return 1

        if get_ident() == get_ident(self.thread):
            return 1
        if record.threadName == self.thread.name:
            return 1  # TODO: check if this is unsafe, or better with greenlets
        return 0

    def emit(self, record):
        """Do something with a logged message"""
        record_dict = {"message": record.getMessage()}
        for k in ["created", "levelname", "levelno", "lineno", "filename"]:
            record_dict[k] = getattr(record, k)
        self.dest.append(record_dict)
        # FIXME: make sure this doesn't become a memory disaster!
        # We probably need to check the size of the list...
        # TODO: think about whether any of the keys are security flaws
        # (this is why I don't dump the whole logrecord)<|MERGE_RESOLUTION|>--- conflicted
+++ resolved
@@ -149,11 +149,7 @@
         logging.Handler.__init__(self)
         self.setLevel(level)
         self.thread = thread
-<<<<<<< HEAD
-        self.dest = [] if dest is None else dest
-=======
         self.dest = dest if dest is not None else []
->>>>>>> e34794fa
         self.addFilter(self.check_thread)
 
     def check_thread(self, record):
