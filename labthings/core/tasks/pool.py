--- conflicted
+++ resolved
@@ -38,18 +38,10 @@
     def new(self, f, *args, **kwargs):
         # copy_current_request_context allows threads to access flask current_app
         if has_request_context():
-<<<<<<< HEAD
-            # The if block stops this failing if we're outside a Flask app.
-            f = copy_current_request_context(f)
-        task = TaskThread(
-            target=f, args=args, kwargs=kwargs
-        )
-=======
             target = copy_current_request_context(f)
         else:
             target = f
         task = TaskThread(target=target, args=args, kwargs=kwargs)
->>>>>>> e34794fa
         self._tasks.append(task)
         return task
 
