--- conflicted
+++ resolved
@@ -1,10 +1,6 @@
 [tool.poetry]
 name = "labthings"
-<<<<<<< HEAD
 version = "0.7.0-beta.0"
-=======
-version = "0.6.7"
->>>>>>> b62879e2
 description = "Python implementation of LabThings, based on the Flask microframework"
 readme = "README.md"
 repository = "https://github.com/labthings/python-labthings/"
