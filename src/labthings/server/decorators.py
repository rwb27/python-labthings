--- conflicted
+++ resolved
@@ -96,49 +96,4 @@
         return viewcls
 
 
-tag = Tag
-
-
-<<<<<<< HEAD
-class Semtype:
-    def __init__(self, semtype: str):
-        self.semtype = semtype
-
-    def __call__(self, viewcls: View):
-        # Pass params to call function attribute for external access
-        viewcls.semtype = self.semtype
-        return viewcls
-
-
-semtype = Semtype
-=======
-class doc_response:
-    def __init__(self, code, description=None, mimetype=None, **kwargs):
-        self.code = code
-        self.description = description
-        self.kwargs = kwargs
-        self.mimetype = mimetype
-
-        self.response_dict = {
-            "responses": {
-                self.code: {
-                    "description": self.description or HTTPStatus(self.code).phrase,
-                    **self.kwargs,
-                }
-            }
-        }
-
-        if self.mimetype:
-            self.response_dict = merge(
-                self.response_dict,
-                {
-                    "responses": {self.code: {"content": {self.mimetype: {}}}},
-                    "_content_type": self.mimetype,
-                },
-            )
-
-    def __call__(self, f):
-        # Pass params to call function attribute for external access
-        update_spec(f, self.response_dict)
-        return f
->>>>>>> 556c0994
+tag = Tag