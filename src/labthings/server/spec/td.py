from flask import url_for, request
from apispec import APISpec
import weakref

from ..view import View
from ..event import Event

from .utilities import (
    get_spec,
    convert_to_schema_or_json,
    schema_to_json,
    get_semantic_type,
)
from .paths import rule_to_params, rule_to_path

from ..find import current_labthing

from labthings.core.utilities import get_docstring, snake_to_camel


def find_schema_for_view(view: View):
    """Find the broadest available data schema for a Flask view

    Looks for GET, POST, and PUT methods depending on if the view is read/write only
    
    Args:
        view (View): View to search for schema
    
    Returns:
        Broadest available schema dictionary for the View. Returns empty dictionary
            if no schema is found
    """
    prop_schema = {}
    # If prop is read-only
    if hasattr(view, "get") and not (hasattr(view, "post") or hasattr(view, "put")):
        # Use GET schema
        prop_schema = get_spec(view.get).get("_schema", {}).get(200)
    # If prop is write-only
    elif not hasattr(view, "get") and (hasattr(view, "post") or hasattr(view, "put")):
        if hasattr(view, "post"):
            # Use POST schema
            prop_schema = get_spec(view.post).get("_params")
        else:
            # Use PUT schema
            prop_schema = get_spec(view.put).get("_params")
    else:
        prop_schema = {}

    return prop_schema


def build_forms_for_view(rules: list, view: View, op: list):
    """Build a W3C form description for a particular View

    Args:
        rules (list): List of Flask rules
        view (View): View class
        op (list): List of Form operations

    Returns:
        [dict]: Form description
    """
    forms = []
    prop_urls = [rule_to_path(rule) for rule in rules]

    content_type = get_topmost_spec_attr(view, "_content_type") or "application/json"

    for url in prop_urls:
        forms.append({"op": op, "href": url, "contentType": content_type})

    return forms


def view_to_thing_property_forms(rules: list, view: View):
    """Build a W3C form description for a PropertyView

    Args:
        rules (list): List of Flask rules
        view (View): View class
        op (list): List of Form operations

    Returns:
        [dict]: Form description
    """
    readable = hasattr(view, "post") or hasattr(view, "put") or hasattr(view, "delete")
    writeable = hasattr(view, "get")

    op = []
    if readable:
        op.append("readproperty")
    if writeable:
        op.append("writeproperty")

    return build_forms_for_view(rules, view, op=op)


def view_to_thing_action_forms(rules: list, view: View):
    """Build a W3C form description for an ActionView

    Args:
        rules (list): List of Flask rules
        view (View): View class
        op (list): List of Form operations

    Returns:
        [dict]: Form description
    """
    return build_forms_for_view(rules, view, op=["invokeaction"])


class ThingDescription:
    def __init__(self, apispec: APISpec):
        self._apispec = weakref.ref(apispec)
        self.properties = {}
        self.actions = {}
        self.events = {}
        self._links = []
        super().__init__()

    @property
    def apispec(self):
        return self._apispec()

    @property
    def links(self):
        td_links = []
        for link_description in self._links:
            td_links.append(
                {
                    "rel": link_description.get("rel"),
                    "href": current_labthing().url_for(
                        link_description.get("view"),
                        **link_description.get("params"),
                        _external=True,
                    ),
                    **link_description.get("kwargs"),
                }
            )
        return td_links

    def add_link(self, view, rel, kwargs=None, params=None):
        if kwargs is None:
            kwargs = {}
        if params is None:
            params = {}
        self._links.append(
            {"rel": rel, "view": view, "params": params, "kwargs": kwargs}
        )

    def to_dict(self):
        return {
            "@context": [
                "https://www.w3.org/2019/wot/td/v1",
                "https://iot.mozilla.org/schemas/",
            ],
            "@type": current_labthing().types,
            "id": url_for("root", _external=True),
            "base": request.host_url,
            "title": current_labthing().title,
            "description": current_labthing().description,
            "properties": self.properties,
            "actions": self.actions,
            # "events": self.events,  # TODO: Enable once properly populated
            "links": self.links,
            "securityDefinitions": {"nosec_sc": {"scheme": "nosec"}},
            "security": "nosec_sc",
        }

    def event_to_thing_event(self, event: Event):
        # TODO: Include event schema
        return {"forms": []}

    def view_to_thing_property(self, rules: list, view: View):
        prop_urls = [rule_to_path(rule) for rule in rules]

        # Basic description
        prop_description = {
            "title": getattr(view, "title", None) or view.__name__,
            "description": get_docstring(view),
            "readOnly": not (
                hasattr(view, "post") or hasattr(view, "put") or hasattr(view, "delete")
            ),
            "writeOnly": not hasattr(view, "get"),
            "links": [{"href": f"{url}"} for url in prop_urls],
            "forms": view_to_thing_property_forms(rules, view),
            "uriVariables": {},
            **get_semantic_type(view),
        }

        # Look for a _propertySchema in the Property classes API SPec
        prop_schema = getattr(view, "schema", None)

        if prop_schema:
            # Ensure valid schema type
            prop_schema = convert_to_schema_or_json(prop_schema, self.apispec)

            # Convert schema to JSON
            prop_schema_json = schema_to_json(prop_schema, self.apispec)

            # Add schema to prop description
            prop_description.update(prop_schema_json)

        # Add URI variables
        for prop_rule in rules:
            params_dict = {}
            for param in rule_to_params(prop_rule):
                params_dict.update(
                    {
                        param.get("name"): {
                            "type": param.get("type") or param.get("schema").get("type")
                        }
                    }
                )
            prop_description["uriVariables"].update(params_dict)
        if not prop_description["uriVariables"]:
            del prop_description["uriVariables"]

        return prop_description

    def view_to_thing_action(self, rules: list, view: View):
        action_urls = [rule_to_path(rule) for rule in rules]

        # Basic description
        action_description = {
            "title": getattr(view, "title", None) or view.__name__,
            "description": get_docstring(view),
            "links": [{"href": f"{url}"} for url in action_urls],
<<<<<<< HEAD
            "safe": getattr(view, "safe", False),
            "idempotent": getattr(view, "idempotent", False),
=======
            "forms": view_to_thing_action_forms(rules, view),
            "safe": is_safe,
            "idempotent": is_idempotent,
>>>>>>> 556c0994
        }

        # Look for a _params in the Action classes API Spec
        action_input_schema = getattr(view, "args", None)
        if action_input_schema:
            # Ensure valid schema type
            action_input_schema = convert_to_schema_or_json(
                action_input_schema, self.apispec
            )
            # Add schema to prop description
            action_description["input"] = schema_to_json(
                action_input_schema, self.apispec
            )
            action_description["input"].update(get_semantic_type(view))

        # Look for a _schema in the Action classes API Spec
        action_output_schema = getattr(view, "schema", None)
        if action_output_schema:
            # Ensure valid schema type
            action_output_schema = convert_to_schema_or_json(
                action_output_schema, self.apispec
            )
            # Add schema to prop description
            action_description["output"] = schema_to_json(
                action_output_schema, self.apispec
            )

        return action_description

    def property(self, rules: list, view: View):
        endpoint = getattr(view, "endpoint", None) or getattr(rules[0], "endpoint")
        key = snake_to_camel(endpoint)
        self.properties[key] = self.view_to_thing_property(rules, view)

    def action(self, rules: list, view: View):
        """Add a view representing an Action.

        NB at present this will fail for any view that doesn't support POST
        requests.
        """
        if not hasattr(view, "post"):
            raise AttributeError(
                f"The API View '{view}' was added as an Action, but it does not have a POST method."
            )
        endpoint = getattr(view, "endpoint", None) or getattr(rules[0], "endpoint")
        key = snake_to_camel(endpoint)
        self.actions[key] = self.view_to_thing_action(rules, view)

    def event(self, event: Event):
        self.events[event.name] = self.event_to_thing_event(event)<|MERGE_RESOLUTION|>--- conflicted
+++ resolved
@@ -225,14 +225,9 @@
             "title": getattr(view, "title", None) or view.__name__,
             "description": get_docstring(view),
             "links": [{"href": f"{url}"} for url in action_urls],
-<<<<<<< HEAD
             "safe": getattr(view, "safe", False),
             "idempotent": getattr(view, "idempotent", False),
-=======
             "forms": view_to_thing_action_forms(rules, view),
-            "safe": is_safe,
-            "idempotent": is_idempotent,
->>>>>>> 556c0994
         }
 
         # Look for a _params in the Action classes API Spec
