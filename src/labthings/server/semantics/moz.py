--- conflicted
+++ resolved
@@ -3,20 +3,6 @@
 
 
 # BASIC PROPERTIES
-<<<<<<< HEAD
-class Property:
-    def __init__(self, schema):
-        self.schema = schema
-
-    def __call__(self, viewcls):
-        # Use the class name as the semantic type
-        viewcls.semtype = self.__class__.__name__
-        viewcls.schema = self.schema
-        return viewcls
-
-
-=======
->>>>>>> 556c0994
 class BooleanProperty(Property):
     """https://iot.mozilla.org/schemas/#BooleanProperty"""
 
